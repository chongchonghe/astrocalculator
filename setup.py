--- conflicted
+++ resolved
@@ -8,11 +8,6 @@
     author_email='che1234@umd.edu',
     description='ACAP, an Awesome Calculator for Astronomers and Physicists.',
     packages=find_packages(),
-<<<<<<< HEAD
     scripts=['acap'],
-    install_requires=['tkinter', 'sympy', 'astropy'],
-=======
-    scripts=['bin/acap'],
     install_requires=['sympy', 'astropy'],
->>>>>>> 5b6b0b61
 )